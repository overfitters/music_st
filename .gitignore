--- conflicted
+++ resolved
@@ -1,10 +1,7 @@
 *.mp3
 *.wav
 fma/
-<<<<<<< HEAD
-=======
 
->>>>>>> 685344dd
 # Byte-compiled / optimized / DLL files
 __pycache__/
 *.py[cod]
